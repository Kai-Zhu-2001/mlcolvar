import torch
from mlcvs.core.transform import Transform

class BaseCV:
    """
    To inherit from this class, the class must define a BLOCKS class attribute.
    """

<<<<<<< HEAD
    def __init__(self,
                 in_features : int, 
                 out_features : int,
                 preprocessing : list = None, 
                 postprocessing : list = None,
                 *args, 
                 **kwargs):
=======
    def __init__(self, in_features, out_features, 
                        preprocessing : torch.nn.Module = None, postprocessing : torch.nn.Module = None,
                        *args, **kwargs):
>>>>>>> d13181e7
        """ Base CV class options.

        Parameters
        ----------
        in_features : int
            Number of inputs of the CV model
        out_features : int
            Number of outputs of the CV model, should be the number of CVs
        preprocessing : torch.nn.Module, optional
            Preprocessing module, default None
        postprocessing : torch.nn.Module, optional
            Postprocessing module, default None
            
        """
        super().__init__(*args, **kwargs)

        # MODEL 
        self.initialize_blocks()

        # Set pre/post processing 
        self.preprocessing = preprocessing
        self.postprocessing = postprocessing

        # adapt no. input and output features based on pre/post processing
        self.in_features = in_features if preprocessing is None else preprocessing.in_features
        self.out_features = out_features if postprocessing is None else postprocessing.out_features

        self.example_input_array = torch.randn(self.in_features)

        # OPTIM
        self.optim_name = 'Adam'
        self.optim_options = {}

        # LOSS
        self.loss_options = {}

    def sanitize_options(self, options : dict = None):
        """
        Parameters
        ----------
        options : dict[str, Any], optional
            Options for the building blocks of the model, by default None.
        """
        if options is None:
            options = {}

        for b in self.BLOCKS:
            options.setdefault(b,{})

        for o in options.keys():
            if o not in self.BLOCKS:
                if o == 'loss':
                    self.set_loss_options(options[o])
                elif o == 'optim':
                    self.set_optim_options(options[o])
                else:
                    raise ValueError(f'The key {o} is not available in this class. The available keys are: {",".join(self.BLOCKS)},loss,optim ')

        return options

    def initialize_blocks(self):
        """
        Initialize the blocks as attributes of the CV class.
        """
        for b in self.BLOCKS:
            self.__setattr__(b,None)

    def setup(self, stage=None):
        if stage == "fit":
            self.initialize_transforms(self.trainer.datamodule)

    def initialize_transforms(self, datamodule):
        for b in self.BLOCKS:
            if isinstance(getattr(self,b), Transform): 
                getattr(self,b).setup_from_datamodule(datamodule)

    def forward(self, x : torch.tensor) -> (torch.tensor):
        """
        Evaluation of the CV

        - Apply preprocessing if any
        - Execute sequentially all the blocks in self.BLOCKS unless they are not initialized
        - Apply postprocessing if any

        Parameters
        ----------
        x : torch.tensor
            Input of the forward operation of the model

        Returns
        -------
        torch.tensor
            Output of the forward operation of the model
        """

        if self.preprocessing is not None:
            x = self.preprocessing(x)

        x = self.forward_blocks(x)

        if self.postprocessing is not None:
            x = self.postprocessing(x)

        return x

    def forward_blocks(self, x : torch.tensor) -> (torch.tensor):
        """
        Execute sequentially all the blocks in self.BLOCKS unless they are not initialized.
        
        No pre/post processing will be executed here. This is supposed to be called during training/validation and to be overloaded if necessary.

        Parameters
        ----------
        x : torch.tensor
            Input of the forward operation of the model

        Returns
        -------
        torch.tensor
            Output of the forward operation of the model
        """

        for b in self.BLOCKS:
            block = getattr(self, b)
            if block is not None:
                x = block(x)

        return x

    def validation_step(self, val_batch, batch_idx):
        """ 
        Equal to training step if not overridden. Different behaviors for train/valid step can be enforced in training_step() based on the self.training variable. 
        """
        self.training_step(val_batch, batch_idx)

    def test_step(self, test_batch, batch_idx):
        """ 
        Equal to training step if not overridden. Different behaviors for train/valid step can be enforced in training_step() based on the self.training variable. 
        """
        self.training_step(test_batch, batch_idx)

    def set_loss_fn(self, fn):
        """
        Overload loss function with given function. 'fn' need to have the following signature:
        def f(x : torch.Tensor, options : dict = {} ) -> torch.Tensor 
        where x is the same input as in the loss_function implemented in the CV.
        Lambda functions can also be used: fn = lambda x, options : -x.sum()

        Parameters
        ----------
        fn : function
            Loss function to be used in train/valid
        """
        self.loss_function = fn

    def set_loss_options(self, options : dict = None, **kwargs):

        """
        Save loss functions options to be used in train/valid step. It can either take a dictionary or arguments. 

        Examples:
        >>> cvs.set_loss_options(options = {'a' : 1, 'b' : 2})
        >>> cvs.set_loss_options(a=1,b=2)

        Parameters
        ----------
        options : dict
            Dictionary of options to be passed to the loss during train/valid steps.
        """
        if options is None:
            options = {}
        #update saved options based on both provided dict options and kwargs
        self.loss_options.update({**options, **locals()['kwargs']})

    def set_optim_name(self, optim_name : str): 
        """Choose optimizer. Options can be set using set_optim_options. Actual optimizer will be return from configure_optimizer function.

        Parameters
        ----------
        optim : str
            Name of the torch.optim optimizer
        """
        if not hasattr(torch.optim, optim_name):
            raise AttributeError (f'torch.optim does not have a {optim_name} optimizer.')
        self.optim_name = optim_name

    def set_optim_options(self, options : dict = None, **kwargs):
        """
        Save options to be used for creating optimizer in configure_optimizer function.

        Examples:
        >>> cvs.set_optim_options(options = {'weight_decay' : 1e-5, 'lr' : 1e-3})
        >>> cvs.set_optim_options(lr=1e-3)

        Parameters
        ----------
        options : dict
            Dictionary of options
        """
        if options is None:
            options = {}
        #update saved options based on both provided dict options and kwargs
        self.optim_options.update({**options, **locals()['kwargs']})

    def configure_optimizers(self): 
        """
        Initialize the optimizer based on self.optim_name and self.optim_options.

        Returns
        -------
        torch.optim
            Torch optimizer
        """ 
        optimizer = getattr(torch.optim,self.optim_name)(self.parameters(),**self.optim_options)
        return optimizer<|MERGE_RESOLUTION|>--- conflicted
+++ resolved
@@ -6,19 +6,9 @@
     To inherit from this class, the class must define a BLOCKS class attribute.
     """
 
-<<<<<<< HEAD
-    def __init__(self,
-                 in_features : int, 
-                 out_features : int,
-                 preprocessing : list = None, 
-                 postprocessing : list = None,
-                 *args, 
-                 **kwargs):
-=======
     def __init__(self, in_features, out_features, 
                         preprocessing : torch.nn.Module = None, postprocessing : torch.nn.Module = None,
                         *args, **kwargs):
->>>>>>> d13181e7
         """ Base CV class options.
 
         Parameters
